from BTVNanoCommissioning.utils.selection import btag_wp_dict
from BTVNanoCommissioning.helpers.definitions import (
    definitions,
    SV_definitions,
    disc_list,
)
import hist as Hist
import awkward as ak
from BTVNanoCommissioning.helpers.func import flatten


def histogrammer(events, workflow, year="2022", campaign="Summer22"):
    """
    Most of workflows require same set of variables. Collect axis, histograms definition in single file
    To contribute: Add additional axis, histogram using [hist](https://hist.readthedocs.io/en/latest/) for dedicated workflow into the `_hist_dict`. For the new histogram, please have the `syst_axis` as first axis, and `Weight` as last axis.

    Parameters:
    events (awkward.Array): The events data to be histogrammed.
    workflow (str): The workflow identifier to determine specific histogramming logic.

    Example:

    ```python
    # axis example
    mass_axis = Hist.axis.Regular(50, 0, 300, name="mass", label=" $p_{T}$ [GeV]")
    # hist example
    _hist_dict["dr_lmusmu"] = Hist.Hist(syst_axis, dr_axis, Hist.storage.Weight())
    ```

    Returns:
    dict: A dictionary containing the defined histograms.
    """

    _hist_dict = {}
    ## Common axis
    flav_axis = Hist.axis.IntCategory([0, 1, 4, 5, 6], name="flav", label="Genflavour")
    syst_axis = Hist.axis.StrCategory([], name="syst", growth=True)
    pt_axis = Hist.axis.Regular(60, 0, 300, name="pt", label=" $p_{T}$ [GeV]")
    jpt_axis = Hist.axis.Regular(300, 0, 3000, name="pt", label=" $p_{T}$ [GeV]")
    softlpt_axis = Hist.axis.Regular(25, 0, 25, name="pt", label=" $p_{T}$ [GeV]")
    mass_axis = Hist.axis.Regular(50, 0, 300, name="mass", label=" $p_{T}$ [GeV]")
    eta_axis = Hist.axis.Regular(25, -2.5, 2.5, name="eta", label=" $\eta$")
    phi_axis = Hist.axis.Regular(30, -3, 3, name="phi", label="$\phi$")
    mt_axis = Hist.axis.Regular(30, 0, 300, name="mt", label=" $m_{T}$ [GeV]")
    iso_axis = Hist.axis.Regular(30, 0, 0.05, name="pfRelIso03_all", label="Rel. Iso")
    softliso_axis = Hist.axis.Regular(
        20, 0.2, 6.2, name="pfRelIso03_all", label="Rel. Iso"
    )
    npvs_axis = Hist.axis.Integer(0, 100, name="npv", label="N PVs")
    dr_axis = Hist.axis.Regular(20, 0, 8, name="dr", label="$\Delta$R")
    dr_s_axis = Hist.axis.Regular(20, 0, 0.5, name="dr", label="$\Delta$R")
    dr_SV_axis = Hist.axis.Regular(20, 0, 1.0, name="dr", label="$\Delta$R")
    dxy_axis = Hist.axis.Regular(40, -0.05, 0.05, name="dxy", label="d_{xy}")
    dz_axis = Hist.axis.Regular(40, -0.01, 0.01, name="dz", label="d_{z}")
    qcddxy_axis = Hist.axis.Regular(40, -0.002, 0.002, name="dxy", label="d_{xy}")
    sip3d_axis = Hist.axis.Regular(20, 0, 0.2, name="sip3d", label="SIP 3D")
    ptratio_axis = Hist.axis.Regular(50, 0, 1, name="ratio", label="ratio")
    n_axis = Hist.axis.Integer(0, 10, name="n", label="N obj")
    osss_axis = Hist.axis.IntCategory([1, -1], name="osss", label="OS(+)/SS(-)")
    ## create histograms for each workflow
    ### Workflow specific
    if "example" == workflow:
        obj_list = [
            "jet",
            "mu",
        ]  # store basic 4-vector, pt,eta, phi, mass for the object
        _hist_dict[f"dr_mujet0"] = Hist.Hist(
            syst_axis, flav_axis, dr_axis, Hist.storage.Weight()
        )  # create cutstomize histogram
    elif "QCD" == workflow:
        obj_list = ["jet0"]
        # FIXME: commented SVJet related histogram until fixing linkinf of BTVNano
        # _hist_dict["dr_SVjet0"] = Hist.Hist(
        #     syst_axis, flav_axis, dr_SV_axis, Hist.storage.Weight()
        # )x
        # _hist_dict["nJetSVs"] = Hist.Hist(syst_axis, n_axis, Hist.storage.Weight())

    elif "QCD_smu" == workflow:
        obj_list = ["mujet", "hl", "soft_l"]
        # _hist_dict["dr_SVjet0"] = Hist.Hist(
        #     syst_axis, flav_axis, dr_SV_axis, Hist.storage.Weight()
        # )
        # _hist_dict["nJetSVs"] = Hist.Hist(syst_axis, n_axis, Hist.storage.Weight())
        _hist_dict["nmujet"] = Hist.Hist(syst_axis, n_axis, Hist.storage.Weight())
        _hist_dict["nssmu"] = Hist.Hist(syst_axis, n_axis, Hist.storage.Weight())
        _hist_dict["dr_lmujetsmu"] = Hist.Hist(
            syst_axis, flav_axis, dr_s_axis, Hist.storage.Weight()
        )
        for i in ["soft_l"]:
            if i == "soft_l":
                _hist_dict[f"soft_l_pfRelIso04_all"] = Hist.Hist(
                    syst_axis,
                    flav_axis,
                    softliso_axis,
                    Hist.storage.Weight(),
                )
                _hist_dict[f"{i}_dxy"] = Hist.Hist(
                    syst_axis, flav_axis, dxy_axis, Hist.storage.Weight()
                )
                _hist_dict[f"{i}_dz"] = Hist.Hist(
                    syst_axis, flav_axis, dz_axis, Hist.storage.Weight()
                )
            _hist_dict[f"{i}_ptratio"] = Hist.Hist(
                syst_axis, flav_axis, ptratio_axis, Hist.storage.Weight()
            )
        _hist_dict["dr_lmusmujetsmu"] = Hist.Hist(
            syst_axis, flav_axis, dr_s_axis, Hist.storage.Weight()
        )

    elif "validation" == workflow:
        obj_list = ["jet0", "jet1"]
        _hist_dict["bjet_WP_pt"] = Hist.Hist(
            Hist.axis.StrCategory([], name="WP", growth=True),
            Hist.axis.StrCategory(
                ["DeepFlav", "PNet", "RobustParTAK4"], name="tagger", growth=True
            ),
            pt_axis,
            Hist.storage.Weight(),
        )
        _hist_dict["bjet_WP_eta"] = Hist.Hist(
            Hist.axis.StrCategory([], name="WP", growth=True),
            Hist.axis.StrCategory(
                ["DeepFlav", "PNet", "RobustParTAK4"], name="tagger", growth=True
            ),
            eta_axis,
            Hist.storage.Weight(),
        )
        _hist_dict["bjet_WP_phi"] = Hist.Hist(
            Hist.axis.StrCategory([], name="WP", growth=True),
            Hist.axis.StrCategory(
                ["DeepFlav", "PNet", "RobustParTAK4"], name="tagger", growth=True
            ),
            phi_axis,
            Hist.storage.Weight(),
        )
        _hist_dict["bjet_WP_discr"] = Hist.Hist(
            Hist.axis.StrCategory([], name="WP", growth=True),
            Hist.axis.StrCategory(
                ["DeepFlav", "PNet", "RobustParTAK4"], name="tagger", growth=True
            ),
            Hist.axis.Regular(25, 0, 1, name="B"),
            Hist.storage.Weight(),
        )
        _hist_dict["cjet_WP_pt"] = Hist.Hist(
            Hist.axis.StrCategory([], name="WP", growth=True),
            Hist.axis.StrCategory(
                ["DeepFlav", "PNet", "RobustParTAK4"], name="tagger", growth=True
            ),
            pt_axis,
            Hist.storage.Weight(),
        )
        _hist_dict["cjet_WP_eta"] = Hist.Hist(
            Hist.axis.StrCategory([], name="WP", growth=True),
            Hist.axis.StrCategory(
                ["DeepFlav", "PNet", "RobustParTAK4"], name="tagger", growth=True
            ),
            eta_axis,
            Hist.storage.Weight(),
        )
        _hist_dict["cjet_WP_phi"] = Hist.Hist(
            Hist.axis.StrCategory([], name="WP", growth=True),
            Hist.axis.StrCategory(
                ["DeepFlav", "PNet", "RobustParTAK4"], name="tagger", growth=True
            ),
            phi_axis,
            Hist.storage.Weight(),
        )
        _hist_dict["cjet_WP_discr"] = Hist.Hist(
            Hist.axis.StrCategory([], name="WP", growth=True),
            Hist.axis.StrCategory(
                ["DeepFlav", "PNet", "RobustParTAK4"], name="tagger", growth=True
            ),
            Hist.axis.Regular(25, 0, 1, name="CvL"),
            Hist.axis.Regular(25, 0, 1, name="CvB"),
            Hist.storage.Weight(),
        )

    elif "ttdilep_sf" == workflow:
        obj_list = ["mu", "ele"]
        for i in range(2):
            obj_list.append(f"jet{i}")
            _hist_dict[f"dr_mujet{i}"] = Hist.Hist(
                syst_axis, flav_axis, dr_axis, Hist.storage.Weight()
            )
        for i in ["mu", "ele"]:
            if i == "mu":
                _hist_dict[f"{i}_pfRelIso04_all"] = Hist.Hist(
                    syst_axis, iso_axis, Hist.storage.Weight()
                )
            else:
                _hist_dict[f"{i}_pfRelIso03_all"] = Hist.Hist(
                    syst_axis, iso_axis, Hist.storage.Weight()
                )
            _hist_dict[f"{i}_dxy"] = Hist.Hist(
                syst_axis, dxy_axis, Hist.storage.Weight()
            )
            _hist_dict[f"{i}_dz"] = Hist.Hist(syst_axis, dz_axis, Hist.storage.Weight())
    elif "ttsemilep_sf" == workflow:
        obj_list = ["mu", "MET"]
        obj_list.append("cjet")
        _hist_dict["dr_cjet"] = Hist.Hist(
            syst_axis, flav_axis, dr_axis, Hist.storage.Weight()
        )
        for i in range(4):
            obj_list.append(f"jet{i}")

            _hist_dict[f"dr_mujet{i}"] = Hist.Hist(
                syst_axis, flav_axis, dr_axis, Hist.storage.Weight()
            )

        for i in ["mu"]:
            _hist_dict[f"{i}_pfRelIso04_all"] = Hist.Hist(
                syst_axis, iso_axis, Hist.storage.Weight()
            )
            _hist_dict[f"{i}_dxy"] = Hist.Hist(
                syst_axis, dxy_axis, Hist.storage.Weight()
            )
            _hist_dict[f"{i}_dz"] = Hist.Hist(syst_axis, dz_axis, Hist.storage.Weight())

    elif "c_ttsemilep_sf" == workflow:
        obj_list = ["mu", "MET"]
        obj_list.append("cjet")
        _hist_dict["dr_cjet"] = Hist.Hist(
            syst_axis, flav_axis, dr_axis, Hist.storage.Weight()
        )
        for i in range(4):
            obj_list.append(f"jet{i}")

            _hist_dict[f"dr_mujet{i}"] = Hist.Hist(
                syst_axis, flav_axis, dr_axis, Hist.storage.Weight()
            )

        for i in ["mu"]:
            _hist_dict[f"{i}_pfRelIso04_all"] = Hist.Hist(
                syst_axis, iso_axis, Hist.storage.Weight()
            )
            _hist_dict[f"{i}_dxy"] = Hist.Hist(
                syst_axis, dxy_axis, Hist.storage.Weight()
            )
            _hist_dict[f"{i}_dz"] = Hist.Hist(syst_axis, dz_axis, Hist.storage.Weight())

    elif "ctag_ttdilep_sf" in workflow:
        obj_list = ["hl", "sl", "soft_l", "MET", "dilep", "lmujet"]
        _hist_dict["dilep_mass"] = Hist.Hist(
            syst_axis,
            Hist.axis.Regular(
                50, 50, 100, name="mass", label=" $m_{\\ell\\ell}$ [GeV]"
            ),
            Hist.storage.Weight(),
        )
        # delta R between soft muon and mu-jet
        _hist_dict["dr_lmujetsmu"] = Hist.Hist(
            syst_axis, flav_axis, dr_s_axis, Hist.storage.Weight()
        )
        # delta R between hard muon and mu-jet
        _hist_dict["dr_lmujethmu"] = Hist.Hist(
            syst_axis, flav_axis, dr_axis, Hist.storage.Weight()
        )
        # delta R between soft muon and hard muon
        _hist_dict["dr_hmusmu"] = Hist.Hist(syst_axis, dr_axis, Hist.storage.Weight())
        for i in ["hl", "sl", "soft_l"]:
            if i == "soft_l":
                _hist_dict[f"soft_l_pfRelIso04_all"] = Hist.Hist(
                    syst_axis, flav_axis, softliso_axis, Hist.storage.Weight()
                )
                _hist_dict[f"{i}_dxy"] = Hist.Hist(
                    syst_axis, flav_axis, dxy_axis, Hist.storage.Weight()
                )
                _hist_dict[f"{i}_dz"] = Hist.Hist(
                    syst_axis, flav_axis, dz_axis, Hist.storage.Weight()
                )
            else:
                if "m" in workflow:
                    _hist_dict[f"{i}_pfRelIso04_all"] = Hist.Hist(
                        syst_axis, iso_axis, Hist.storage.Weight()
                    )
                else:
                    _hist_dict[f"{i}_pfRelIso03_all"] = Hist.Hist(
                        syst_axis, iso_axis, Hist.storage.Weight()
                    )
                _hist_dict[f"{i}_dxy"] = Hist.Hist(
                    syst_axis, qcddxy_axis, Hist.storage.Weight()
                )
                _hist_dict[f"{i}_dz"] = Hist.Hist(
                    syst_axis, dz_axis, Hist.storage.Weight()
                )
            # lepton / jet pT ratio
            _hist_dict[f"{i}_ptratio"] = Hist.Hist(
                syst_axis, flav_axis, ptratio_axis, Hist.storage.Weight()
            )
    elif "ctag_ttsemilep_sf" in workflow:
        obj_list = ["hl", "soft_l", "MET", "dilep", "mujet"]
        _hist_dict["dilep_mass"] = Hist.Hist(
            syst_axis,
            Hist.axis.Regular(50, 50, 100, name="mass", label="$m_{\\ell\\ell}$ [GeV]"),
            Hist.storage.Weight(),
        )

        # delta R between soft muon and mu-jet
        _hist_dict["dr_lmujetsmu"] = Hist.Hist(
            syst_axis, flav_axis, dr_s_axis, Hist.storage.Weight()
        )
        # delta R between hard muon and mu-jet
        _hist_dict["dr_lmujethmu"] = Hist.Hist(
            syst_axis, flav_axis, dr_axis, Hist.storage.Weight()
        )
        # delta R between hard muon and soft-muon
        _hist_dict["dr_hmusmu"] = Hist.Hist(syst_axis, dr_axis, Hist.storage.Weight())
        for i in ["hl", "soft_l"]:
            if i == "soft_l":
                _hist_dict[f"soft_l_pfRelIso04_all"] = Hist.Hist(
                    syst_axis, flav_axis, softliso_axis, Hist.storage.Weight()
                )
                _hist_dict[f"{i}_dxy"] = Hist.Hist(
                    syst_axis, flav_axis, dxy_axis, Hist.storage.Weight()
                )
                _hist_dict[f"{i}_dz"] = Hist.Hist(
                    syst_axis, flav_axis, dz_axis, Hist.storage.Weight()
                )
            else:
                _hist_dict[f"{i}_pfRelIso04_all"] = Hist.Hist(
                    syst_axis, iso_axis, Hist.storage.Weight()
                )
                _hist_dict[f"{i}_dxy"] = Hist.Hist(
                    syst_axis, dxy_axis, Hist.storage.Weight()
                )
                _hist_dict[f"{i}_dz"] = Hist.Hist(
                    syst_axis, dz_axis, Hist.storage.Weight()
                )
            _hist_dict[f"{i}_ptratio"] = Hist.Hist(
                syst_axis, flav_axis, ptratio_axis, Hist.storage.Weight()
            )
    elif "Wc_sf" in workflow:
        obj_list = ["hl", "soft_l", "MET", "dilep", "mujet"]
        _hist_dict["SV_charge"] = Hist.Hist(
            syst_axis,
            osss_axis,
            Hist.axis.Regular(20, -10, 10, name="charge", label="SV charge"),
            Hist.storage.Weight(),
        )
        _hist_dict["dilep_mass"] = Hist.Hist(
            syst_axis,
            osss_axis,
            Hist.axis.Regular(50, 50, 100, name="mass", label="$m_{\\ell\\ell}$ [GeV]"),
            Hist.storage.Weight(),
        )
        _hist_dict["w_mass"] = Hist.Hist(
            syst_axis,
            osss_axis,
            Hist.axis.Regular(50, 50, 100, name="mass", label="$m_{\\ell\\nu}$ [GeV]"),
            Hist.storage.Weight(),
        )
        _hist_dict["w_pt"] = Hist.Hist(
            syst_axis,
            osss_axis,
            Hist.axis.Regular(50, 0, 300, name="pT", label="$p_T^{\\ell\\nu}$ [GeV]"),
            Hist.storage.Weight(),
        )
        _hist_dict["w_phi"] = Hist.Hist(
            syst_axis,
            osss_axis,
            phi_axis,
            Hist.storage.Weight(),
        )

        # delta R between soft muon and mu-jet
        _hist_dict["dr_lmujetsmu"] = Hist.Hist(
            syst_axis, flav_axis, osss_axis, dr_s_axis, Hist.storage.Weight()
        )
        # delta R between hard muon and mu-jet
        _hist_dict["dr_lmujethmu"] = Hist.Hist(
            syst_axis, flav_axis, osss_axis, dr_axis, Hist.storage.Weight()
        )
        # delta R between hard muon and soft-muon
        _hist_dict["dr_hmusmu"] = Hist.Hist(
            syst_axis, osss_axis, dr_axis, Hist.storage.Weight()
        )
        for i in ["hl", "soft_l"]:
            if i == "soft_l":
                _hist_dict[f"soft_l_pfRelIso04_all"] = Hist.Hist(
                    syst_axis,
                    flav_axis,
                    osss_axis,
                    softliso_axis,
                    Hist.storage.Weight(),
                )
                _hist_dict[f"{i}_dxy"] = Hist.Hist(
                    syst_axis, flav_axis, osss_axis, dxy_axis, Hist.storage.Weight()
                )
                _hist_dict[f"{i}_dz"] = Hist.Hist(
                    syst_axis, flav_axis, osss_axis, dz_axis, Hist.storage.Weight()
                )
            else:
                _hist_dict[f"{i}_pfRelIso04_all"] = Hist.Hist(
                    syst_axis, osss_axis, iso_axis, Hist.storage.Weight()
                )
                _hist_dict[f"{i}_dxy"] = Hist.Hist(
                    syst_axis, osss_axis, qcddxy_axis, Hist.storage.Weight()
                )
                _hist_dict[f"{i}_dz"] = Hist.Hist(
                    syst_axis, osss_axis, dz_axis, Hist.storage.Weight()
                )
            _hist_dict[f"{i}_ptratio"] = Hist.Hist(
                syst_axis, flav_axis, osss_axis, ptratio_axis, Hist.storage.Weight()
            )
    elif "DY_sf" in workflow:
        obj_list = ["posl", "negl", "dilep", "jet0"]
        _hist_dict["dilep_mass"] = Hist.Hist(
            syst_axis,
            Hist.axis.Regular(50, 50, 100, name="mass", label="$m_{\\ell\\ell}$ [GeV]"),
            Hist.storage.Weight(),
        )
        _hist_dict["dr_poslnegl"] = Hist.Hist(syst_axis, dr_axis, Hist.storage.Weight())
        _hist_dict["dr_posljet"] = Hist.Hist(syst_axis, dr_axis, Hist.storage.Weight())
        _hist_dict["dr_negljet"] = Hist.Hist(syst_axis, dr_axis, Hist.storage.Weight())
        for i in ["posl", "negl"]:
            if "m" in workflow:
                _hist_dict[f"{i}_pfRelIso04_all"] = Hist.Hist(
                    syst_axis, iso_axis, Hist.storage.Weight()
                )
            _hist_dict[f"{i}_dxy"] = Hist.Hist(
                syst_axis, dxy_axis, Hist.storage.Weight()
            )
            _hist_dict[f"{i}_dz"] = Hist.Hist(syst_axis, dz_axis, Hist.storage.Weight())
            _hist_dict[f"dr_{i}jet"] = Hist.Hist(
                syst_axis, flav_axis, dr_axis, Hist.storage.Weight()
            )

    ### Common kinematic variables histogram creation
    if "Wc_sf" not in workflow:
        _hist_dict["njet"] = Hist.Hist(syst_axis, n_axis, Hist.storage.Weight())
        if "ctag_tt" in workflow:
            _hist_dict["nmujet"] = Hist.Hist(syst_axis, n_axis, Hist.storage.Weight())
            _hist_dict["nsoftmu"] = Hist.Hist(syst_axis, n_axis, Hist.storage.Weight())
        for obj in obj_list:
            if "jet" in obj or "soft_l" in obj:
                if obj == "soft_l":
                    _hist_dict["soft_l_pt"] = Hist.Hist(
                        syst_axis, flav_axis, softlpt_axis, Hist.storage.Weight()
                    )
                else:
                    _hist_dict[f"{obj}_pt"] = Hist.Hist(
                        syst_axis, flav_axis, pt_axis, Hist.storage.Weight()
                    )
                _hist_dict[f"{obj}_eta"] = Hist.Hist(
                    syst_axis, flav_axis, eta_axis, Hist.storage.Weight()
                )
                _hist_dict[f"{obj}_phi"] = Hist.Hist(
                    syst_axis, flav_axis, phi_axis, Hist.storage.Weight()
                )
                _hist_dict[f"{obj}_mass"] = Hist.Hist(
                    syst_axis, flav_axis, mass_axis, Hist.storage.Weight()
                )
            else:
                _hist_dict[f"{obj}_pt"] = Hist.Hist(
                    syst_axis, pt_axis, Hist.storage.Weight()
                )
                _hist_dict[f"{obj}_phi"] = Hist.Hist(
                    syst_axis, phi_axis, Hist.storage.Weight()
                )
                if obj != "MET":
                    _hist_dict[f"{obj}_eta"] = Hist.Hist(
                        syst_axis, eta_axis, Hist.storage.Weight()
                    )
    else:
        _hist_dict["njet"] = Hist.Hist(
            syst_axis, osss_axis, n_axis, Hist.storage.Weight()
        )
        _hist_dict["nmujet"] = Hist.Hist(
            syst_axis, osss_axis, n_axis, Hist.storage.Weight()
        )
        _hist_dict["nsoftmu"] = Hist.Hist(
            syst_axis, osss_axis, n_axis, Hist.storage.Weight()
        )

        for obj in obj_list:
            # mujet pt passing tagger WPs
            if "mujet" in obj:
                for tagger in btag_wp_dict[year + "_" + campaign].keys():
                    for wp in btag_wp_dict[year + "_" + campaign][tagger]["c"].keys():
                        if not "No" in wp:
                            _hist_dict[f"{obj}_pt_{tagger}{wp}"] = Hist.Hist(
                                syst_axis,
                                flav_axis,
                                osss_axis,
                                jpt_axis,
                                Hist.storage.Weight(),
                            )

            if "jet" in obj or "soft_l" in obj:
                if obj == "soft_l":
                    _hist_dict["soft_l_pt"] = Hist.Hist(
                        syst_axis,
                        flav_axis,
                        osss_axis,
                        softlpt_axis,
                        Hist.storage.Weight(),
                    )
                else:
                    _hist_dict[f"{obj}_pt"] = Hist.Hist(
                        syst_axis, flav_axis, osss_axis, pt_axis, Hist.storage.Weight()
                    )
                _hist_dict[f"{obj}_eta"] = Hist.Hist(
                    syst_axis, flav_axis, osss_axis, eta_axis, Hist.storage.Weight()
                )
                _hist_dict[f"{obj}_phi"] = Hist.Hist(
                    syst_axis, flav_axis, osss_axis, phi_axis, Hist.storage.Weight()
                )
                _hist_dict[f"{obj}_mass"] = Hist.Hist(
                    syst_axis, flav_axis, osss_axis, mass_axis, Hist.storage.Weight()
                )
            else:
                _hist_dict[f"{obj}_pt"] = Hist.Hist(
                    syst_axis, osss_axis, pt_axis, Hist.storage.Weight()
                )
                _hist_dict[f"{obj}_phi"] = Hist.Hist(
                    syst_axis, osss_axis, phi_axis, Hist.storage.Weight()
                )
                if obj != "MET":
                    _hist_dict[f"{obj}_eta"] = Hist.Hist(
                        syst_axis, osss_axis, eta_axis, Hist.storage.Weight()
                    )
    if "QCD_sf" in workflow:
        _hist_dict[f"{obj}_pt"] = Hist.Hist(
            syst_axis, flav_axis, jpt_axis, Hist.storage.Weight()
        )
    ### Btag input variables & PFCands

    bininfo = definitions()
    for d in bininfo.keys():
        if d not in events.Jet.fields:
            continue
        ranges = bininfo[d]["manual_ranges"]
        binning = bininfo[d]["bins"]
        labels = (
            bininfo[d]["displayname"] + " [" + bininfo[d]["inputVar_units"] + "]"
            if bininfo[d]["inputVar_units"] is not None
            else bininfo[d]["displayname"]
        )
        if "WP" not in workflow:
            break
        if "Wc_sf" in workflow:
            _hist_dict[d] = Hist.Hist(
                syst_axis,
                flav_axis,
                osss_axis,
                Hist.axis.Regular(binning, ranges[0], ranges[1], name=d, label=labels),
                Hist.storage.Weight(),
            )
        else:
            _hist_dict[d] = Hist.Hist(
                syst_axis,
                flav_axis,
                Hist.axis.Regular(binning, ranges[0], ranges[1], name=d, label=labels),
                Hist.storage.Weight(),
            )
    ### JetSVs variables
    ### FIXME: Commented out JetSV distrobution until btvnano is fixed
    # SV_bininfo = SV_definitions()
    # for d in SV_bininfo.keys():
    #     ranges = SV_bininfo[d]["manual_ranges"]
    #     binning = SV_bininfo[d]["bins"]
    #     labels = (
    #         SV_bininfo[d]["displayname"] + " [" + SV_bininfo[d]["inputVar_units"] + "]"
    #         if SV_bininfo[d]["inputVar_units"] is not None
    #         else SV_bininfo[d]["displayname"]
    #     )
    #     _hist_dict[d] = Hist.Hist(
    #         syst_axis,
    #         flav_axis,
    #         Hist.axis.Regular(binning, ranges[0], ranges[1], name=d, label=labels),
    #         Hist.storage.Weight(),
    #     )
    ### discriminators
    for disc in disc_list:
        if disc not in events.Jet.fields:
            continue
        njet = 1
        if "ttdilep_sf" in workflow:
            njet = 2
        elif "ttsemilep_sf" in workflow:
            njet = 4
            if "btag" in disc or "ProbaN" == disc:
                _hist_dict[f"c_{disc}"] = Hist.Hist(
                    syst_axis,
                    flav_axis,
                    Hist.axis.Regular(50, 0.0, 1, name="discr", label=disc),
                    Hist.storage.Weight(),
                )
            elif "Bprob" in disc:
                _hist_dict[f"c_{disc}"] = Hist.Hist(
                    syst_axis,
                    flav_axis,
                    Hist.axis.Regular(50, 0, 10, name="discr", label=disc),
                    Hist.storage.Weight(),
                )
            elif "PNetRegPtRawRes" == disc:
                _hist_dict[f"c_{disc}"] = Hist.Hist(
                    syst_axis,
                    flav_axis,
                    Hist.axis.Regular(40, 0, 1, name="discr", label=disc),
                    Hist.storage.Weight(),
                )
            elif "PNetRegPtRawCorr" in disc:
                _hist_dict[f"c_{disc}"] = Hist.Hist(
                    syst_axis,
                    flav_axis,
                    Hist.axis.Regular(40, 0, 2, name="discr", label=disc),
                    Hist.storage.Weight(),
                )
        for i in range(njet):
            if "Wc_sf" in workflow:
                if "btag" in disc or "ProbaN" == disc:
                    _hist_dict[f"{disc}_{i}"] = Hist.Hist(
                        syst_axis,
                        flav_axis,
                        osss_axis,
                        Hist.axis.Regular(50, 0.0, 1, name="discr", label=disc),
                        Hist.storage.Weight(),
                    )
                elif "Bprob" in disc:
                    _hist_dict[f"{disc}_{i}"] = Hist.Hist(
                        syst_axis,
                        flav_axis,
                        osss_axis,
                        Hist.axis.Regular(50, 0, 10, name="discr", label=disc),
                        Hist.storage.Weight(),
                    )
                elif "Res" in disc:
                    _hist_dict[f"{disc}_{i}"] = Hist.Hist(
                        syst_axis,
                        flav_axis,
                        osss_axis,
                        Hist.axis.Regular(40, 0, 1, name="discr", label=disc),
                        Hist.storage.Weight(),
                    )
                elif "Corr" in disc:
                    _hist_dict[f"{disc}_{i}"] = Hist.Hist(
                        syst_axis,
                        flav_axis,
                        osss_axis,
                        Hist.axis.Regular(40, 0, 2, name="discr", label=disc),
                        Hist.storage.Weight(),
                    )

            else:
                if "btag" in disc or "ProbaN" == disc:
                    _hist_dict[f"{disc}_{i}"] = Hist.Hist(
                        syst_axis,
                        flav_axis,
                        Hist.axis.Regular(50, 0.0, 1, name="discr", label=disc),
                        Hist.storage.Weight(),
                    )
                elif "Bprob" in disc:
                    _hist_dict[f"{disc}_{i}"] = Hist.Hist(
                        syst_axis,
                        flav_axis,
                        Hist.axis.Regular(50, 0, 10, name="discr", label=disc),
                        Hist.storage.Weight(),
                    )
                elif "PNetRegPtRawRes" == disc:
                    _hist_dict[f"{disc}_{i}"] = Hist.Hist(
                        syst_axis,
                        flav_axis,
                        Hist.axis.Regular(40, 0, 1, name="discr", label=disc),
                        Hist.storage.Weight(),
                    )
                elif "PNetRegPtRawCorr" in disc:
                    _hist_dict[f"{disc}_{i}"] = Hist.Hist(
                        syst_axis,
                        flav_axis,
                        Hist.axis.Regular(40, 0, 2, name="discr", label=disc),
                        Hist.storage.Weight(),
                    )
    return _hist_dict


# Filled common histogram
def histo_writter(pruned_ev, output, weights, systematics, isSyst, SF_map):
    """
    Write histograms to the output dictionary based on pruned events and other parameters.

    This function processes the pruned events and writes the histograms to the `output` dictionary. It takes into account the weights, systematics, and scale factors.

    Parameters:
    pruned_ev (coffea.nanoaodevents): The pruned events data to be histogrammed.
    output (dict): The output dictionary where histograms will be stored.
    weights (coffea.analysis_tools.Weights): The weights object for the events.
    systematics (list): A list of systematic variations to be considered.
    isSyst (str,bool): Indicating whether systematic variations are to be applied.
    SF_map (dict): A dictionary containing scale factors for different variables.

    Example:
    ```python
    histo_writter(pruned_ev, output, weights, systematics, isSyst, SF_map)
    ```

    Returns:
    None
    """
    exclude_btv = [
        "DeepCSVC",
        "DeepCSVB",
        "DeepJetB",
        "DeepJetC",
    ]  # exclude b-tag SFs for btag inputs
    # define Jet flavor

    # Reduce the jet to the correct dimension in the plot
    nj = 4 if "jet4" in output.keys() else 2 if "jet2" in output.keys() else 1
    pruned_ev.SelJet = pruned_ev.SelJet if nj == 1 else pruned_ev.SelJet[:, :nj]
    if "var" in str(ak.type(pruned_ev.SelJet.pt)) and nj == 1:
        pruned_ev.SelJet = pruned_ev.SelJet[:, 0]
    if "hadronFlavour" in pruned_ev.SelJet.fields:
        isRealData = False
        genflavor = ak.values_astype(
<<<<<<< HEAD
            pruned_ev.SelJet.hadronFlavour + (
                 1 * ((pruned_ev.SelJet.partonFlavour == 0)  & (pruned_ev.SelJet.hadronFlavour == 0))
=======
            pruned_ev.SelJet.hadronFlavour
            + 1
            * (
                (pruned_ev.SelJet.partonFlavour == 0)
                & (pruned_ev.SelJet.hadronFlavour == 0)
>>>>>>> 77aedb81
            ),
            int,
        )
        if "MuonJet" in pruned_ev.fields:
            smflav = ak.values_astype(
<<<<<<< HEAD
                (1 * ((pruned_ev.MuonJet.partonFlavour == 0)
                & (pruned_ev.MuonJet.hadronFlavour == 0)))
=======
                1
                * (
                    (pruned_ev.MuonJet.partonFlavour == 0)
                    & (pruned_ev.MuonJet.hadronFlavour == 0)
                )
>>>>>>> 77aedb81
                + pruned_ev.MuonJet.hadronFlavour,
                int,
            )
    else:
        isRealData = True
        genflavor = ak.zeros_like(pruned_ev.SelJet.pt, dtype=int)
        if "MuonJet" in pruned_ev.fields:
            smflav = ak.zeros_like(pruned_ev.MuonJet.pt, dtype=int)
    # Loop over the systematic variations
    for syst in systematics:
        if isSyst == False and syst != "nominal":
            break
        # weight modifications for systematics
        weight = (
            weights.weight()
            if syst == "nominal" or syst not in list(weights.variations)
            else weights.weight(modifier=syst)
        )
        # Loop over the histograms
        for histname, h in output.items():
            # tagger score histograms
            if (
                "Deep" in histname
                and "btag" not in histname
                and histname in pruned_ev.SelJet.fields
            ):

                h.fill(
                    syst,
                    flatten(genflavor),
                    flatten(pruned_ev.SelJet[histname]),
                    weight=flatten(
                        ak.broadcast_arrays(
                            weights.partial_weight(exclude=exclude_btv),
                            pruned_ev.SelJet["pt"],
                        )[0]
                    ),
                )
            # PFcands histograms
            elif (
                "PFCands" in pruned_ev.fields
                and "PFCands" in histname
                and histname.split("_")[1] in pruned_ev.PFCands.fields
            ):
                if "MuonJet" in pruned_ev.fields:
                    h.fill(
                        syst,
                        flatten(
                            ak.broadcast_arrays(smflav, pruned_ev.PFCands["pt"])[0]
                        ),
                        flatten(pruned_ev.PFCands[histname.replace("PFCands_", "")]),
                        weight=flatten(
                            ak.broadcast_arrays(
                                weights.partial_weight(exclude=exclude_btv),
                                pruned_ev.PFCands["pt"],
                            )[0]
                        ),
                    )
                else:
                    h.fill(
                        syst,
                        flatten(
                            ak.broadcast_arrays(
                                genflavor[:, 0], pruned_ev.PFCands["pt"]
                            )[0]
                        ),
                        flatten(pruned_ev.PFCands[histname.replace("PFCands_", "")]),
                        weight=flatten(
                            ak.broadcast_arrays(
                                weights.partial_weight(exclude=exclude_btv),
                                pruned_ev.PFCands["pt"],
                            )[0]
                        ),
                    )
            # leading lepton histograms
            elif (
                "hl_" in histname
                and "hl" in pruned_ev.fields
                and histname.replace("hl_", "") in pruned_ev.hl.fields
            ):

                h.fill(
                    syst,
                    flatten(pruned_ev.hl[histname.replace("hl_", "")]),
                    weight=weight,
                )
            # subleading lepton histograms
            elif (
                "sl_" in histname
                and "sl" in pruned_ev.fields
                and histname.replace("sl_", "") in pruned_ev.sl.fields
            ):
                h.fill(
                    syst,
                    flatten(pruned_ev.sl[histname.replace("sl_", "")]),
                    weight=weight,
                )
            # Selected electron histograms
            elif (
                "ele_" in histname
                and histname.replace("ele_", "") in pruned_ev.SelElectron.fields
                and "Plus" not in pruned_ev.fields
            ):

                h.fill(
                    syst,
                    flatten(pruned_ev.SelElectron[histname.replace("ele_", "")]),
                    weight=weight,
                )
            # Selected muon histograms
            elif (
                "mu_" in histname
                and histname.replace("mu_", "") in pruned_ev.SelMuon.fields
                and "Plus" not in pruned_ev.fields
            ):
                h.fill(
                    syst,
                    flatten(pruned_ev.SelMuon[histname.replace("mu_", "")]),
                    weight=weight,
                )
            # Negatively charged lepton histograms-in DY workflow
            elif (
                "negl_" in histname
                and histname.replace("negl_", "") in pruned_ev.negl.fields
            ):
                h.fill(
                    syst,
                    flatten(pruned_ev.negl[histname.replace("negl_", "")]),
                    weight=weight,
                )
            # Posively charged lepton histograms-in DY workflow
            elif (
                "posl_" in histname
                and histname.replace("posl_", "") in pruned_ev.posl.fields
            ):
                h.fill(
                    syst,
                    flatten(pruned_ev.posl[histname.replace("posl_", "")]),
                    weight=weight,
                )
            # Soft muon histograms
            elif "soft_l" in histname and not "ptratio" in histname:
                h.fill(
                    syst,
                    smflav,
                    flatten(pruned_ev.SoftMuon[histname.replace("soft_l_", "")]),
                    weight=weight,
                )
            elif "njet" == histname:
                output["njet"].fill(syst, pruned_ev.njet, weight=weight)
            # Jet kinmeatics & deltaR between jet and lepton
            elif (
                "jet" in histname and "posl" not in histname and "negl" not in histname
            ):
                for i in range(nj):
                    if f"jet{i}" not in histname:
                        continue
                    if nj == 1:
                        sel_jet, flav = pruned_ev.SelJet, genflavor
                    else:
                        sel_jet, flav = pruned_ev.SelJet[:, i], genflavor[:, i]

                    if str(i) in histname:
                        if "dr_mujet" in histname:
                            h.fill(
                                syst,
                                flatten(flav),
                                flatten(sel_jet.delta_r(pruned_ev.SelMuon)),
                                weight=weight,
                            )
                        else:
                            h.fill(
                                syst,
                                flatten(flav),
                                flatten(sel_jet[histname.replace(f"jet{i}_", "")]),
                                weight=weight,
                            )
            # mu-Jets distribution
            elif "lmujet_" in histname:
                h.fill(
                    syst,
                    smflav,
                    flatten(pruned_ev.MuonJet[histname.replace("lmujet_", "")]),
                    weight=weight,
                )
            # filled discriminants
            elif "btag" in histname or "PNet" in histname:
                # Events with muon jet
                if "MuonJet" in pruned_ev.fields:
                    flavs, seljets = smflav, pruned_ev.MuonJet
                    nj = 1
                else:
                    flavs, seljets = genflavor, pruned_ev.SelJet

                for i in range(nj):
                    if not histname.endswith(str(i)):
                        continue
                    if nj > 1:
                        flav, seljet = flavs[:, i], seljets[:, i]
                    else:
                        flav, seljet = flavs, seljets
                    h.fill(
                        syst=syst,
                        flav=flav,
                        discr=seljet[histname.replace(f"_{i}", "")],
                        weight=weights.partial_weight(exclude=exclude_btv),
                    )

        if "dr_poslnegl" in output.keys():
            # DY histograms
            output["dr_poslnegl"].fill(
                syst, pruned_ev.posl.delta_r(pruned_ev.negl), weight=weight
            )
            output["dr_posljet"].fill(
                syst,
                genflavor,
                pruned_ev.posl.delta_r(pruned_ev.SelJet),
                weight=weight,
            )
            output["dr_negljet"].fill(
                syst,
                genflavor,
                pruned_ev.negl.delta_r(pruned_ev.SelJet),
                weight=weight,
            )
        # Muon enriched jet histograms
        if "MuonJet" in pruned_ev.fields:
            if (
                "hl" not in pruned_ev.fields
                and "SelElectron" in pruned_ev.fields
                and "SelMuon" in pruned_ev.fields
            ):
                pruned_ev["hl"] = ak.zip(
                    {
                        "pt": (
                            pruned_ev.SelMuon.pt
                            if pruned_ev.SelMuon.pt > pruned_ev.SelElectron.pt
                            else pruned_ev.SelElectron.pt
                        ),
                        "eta": (
                            pruned_ev.SelMuon.eta
                            if pruned_ev.SelMuon.pt > pruned_ev.SelElectron.pt
                            else pruned_ev.SelElectron.eta
                        ),
                        "phi": (
                            pruned_ev.SelMuon.phi
                            if pruned_ev.SelMuon.pt > pruned_ev.SelElectron.pt
                            else pruned_ev.SelElectron.phi
                        ),
                        "energy": (
                            pruned_ev.SelMuon.energy
                            if pruned_ev.SelMuon.pt > pruned_ev.SelElectron.pt
                            else pruned_ev.SelElectron.energy
                        ),
                    },
                    with_name="PtEtaPhiECandidate",
                )
            output["soft_l_ptratio"].fill(
                syst,
                flav=smflav,
                ratio=pruned_ev.SoftMuon.pt / pruned_ev.MuonJet.pt,
                weight=weight,
            )
            output["dr_lmujetsmu"].fill(
                syst,
                flav=smflav,
                dr=pruned_ev.MuonJet.delta_r(pruned_ev.SoftMuon),
                weight=weight,
            )
            if "hl" in pruned_ev.fields:
                output["hl_ptratio"].fill(
                    syst,
                    smflav,
                    ratio=pruned_ev.hl.pt / pruned_ev.MuonJet.pt,
                    weight=weight,
                )
            if "sl" in pruned_ev.fields:
                output["sl_ptratio"].fill(
                    syst,
                    smflav,
                    ratio=pruned_ev.sl.pt / pruned_ev.MuonJet.pt,
                    weight=weight,
                )

            if "SelMuon" in pruned_ev.fields and "hl" not in pruned_ev.fields:
                output["dr_lmujethmu"].fill(
                    syst,
                    flav=smflav,
                    dr=pruned_ev.MuonJet.delta_r(pruned_ev.SelMuon),
                    weight=weight,
                )
                output["dr_hmusmu"].fill(
                    syst, pruned_ev.SelMuon.delta_r(pruned_ev.SoftMuon), weight=weight
                )
        # dilepton system histograms: DY workflow
        if "dilep" in pruned_ev.fields:
            output["dilep_pt"].fill(syst, flatten(pruned_ev.dilep.pt), weight=weight)
            output["dilep_pt"].fill(syst, flatten(pruned_ev.dilep.eta), weight=weight)
            output["dilep_pt"].fill(syst, flatten(pruned_ev.dilep.phi), weight=weight)
            output["dilep_mass"].fill(
                syst, flatten(pruned_ev.dilep.mass), weight=weight
            )

        if "MET" in output.keys():
            output["MET_pt"].fill(syst, flatten(pruned_ev.MET.pt), weight=weight)
            output["MET_phi"].fill(syst, flatten(pruned_ev.MET.phi), weight=weight)

    return output<|MERGE_RESOLUTION|>--- conflicted
+++ resolved
@@ -714,31 +714,21 @@
     if "hadronFlavour" in pruned_ev.SelJet.fields:
         isRealData = False
         genflavor = ak.values_astype(
-<<<<<<< HEAD
-            pruned_ev.SelJet.hadronFlavour + (
-                 1 * ((pruned_ev.SelJet.partonFlavour == 0)  & (pruned_ev.SelJet.hadronFlavour == 0))
-=======
             pruned_ev.SelJet.hadronFlavour
             + 1
             * (
                 (pruned_ev.SelJet.partonFlavour == 0)
                 & (pruned_ev.SelJet.hadronFlavour == 0)
->>>>>>> 77aedb81
             ),
             int,
         )
         if "MuonJet" in pruned_ev.fields:
             smflav = ak.values_astype(
-<<<<<<< HEAD
-                (1 * ((pruned_ev.MuonJet.partonFlavour == 0)
-                & (pruned_ev.MuonJet.hadronFlavour == 0)))
-=======
                 1
                 * (
                     (pruned_ev.MuonJet.partonFlavour == 0)
                     & (pruned_ev.MuonJet.hadronFlavour == 0)
                 )
->>>>>>> 77aedb81
                 + pruned_ev.MuonJet.hadronFlavour,
                 int,
             )
