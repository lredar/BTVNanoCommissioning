import os
import sys
import json
import argparse
import time

import numpy as np

<<<<<<< HEAD
=======
#import uproot4 as uproot
>>>>>>> 9696a404
import uproot
from coffea import hist
from coffea.nanoevents import NanoEventsFactory
from coffea.util import load, save
from coffea import processor

def validate(file):
    try:
        fin = uproot.open(file)
        return fin['Events'].num_entries
    except:
        print("Corrupted file: {}".format(file))
        return


if __name__ == '__main__':
    parser = argparse.ArgumentParser(description='Run analysis on baconbits files using processor coffea files')
    # Inputs
    parser.add_argument('--wf',
                        '--workflow',
                        dest='workflow',
                        choices=['ttcom', 'fattag'],
                        help='Which processor to run',
                        required=True)
    parser.add_argument('-o', '--output', default=r'hists.coffea', help='Output histogram filename (default: %(default)s)')
    parser.add_argument('--samples', '--json', dest='samplejson', default='dummy_samples.json',
                        help='JSON file containing dataset and file locations (default: %(default)s)'
                        )

    # Scale out
    parser.add_argument('--executor', choices=['iterative', 'futures', 'parsl/slurm', 'parsl/condor', 'dask/condor', 'dask/slurm', 'dask/lpc'], default='futures',
                        help='The type of executor to use (default: %(default)s). Other options can be implemented. '
                             'For example see https://parsl.readthedocs.io/en/stable/userguide/configuring.html'
                             '- `parsl/slurm` - tested at DESY/Maxwell'
                             '- `parsl/condor` - tested at DESY, RWTH'
                             '- `dask/slurm` - tested at DESY/Maxwell'
                             '- `dask/condor` - tested at DESY, RWTH'
                        )
    parser.add_argument('-j', '--workers', type=int, default=12,
                        help='Number of workers (cores/threads) to use for multi-worker executors '
                             '(e.g. futures or condor) (default: %(default)s)')
    parser.add_argument('-s', '--scaleout', type=int, default=6,
                        help='Number of nodes to scale out to if using slurm/condor. Total number of '
                             'concurrent threads is ``workers x scaleout`` (default: %(default)s)'
                        )
    parser.add_argument('--voms', default=None, type=str,
                        help='Path to voms proxy, accessible to worker nodes. By default a copy will be made to $HOME.'
                        )
    # Debugging
    parser.add_argument('--validate', action='store_true', help='Do not process, just check all files are accessible')
    parser.add_argument('--skipbadfiles', action='store_true', help='Skip bad files.')
    parser.add_argument('--only', type=str, default=None, help='Only process specific dataset or file')
    parser.add_argument('--limit', type=int, default=None, metavar='N', help='Limit to the first N files of each dataset in sample JSON')
    parser.add_argument('--chunk', type=int, default=500000, metavar='N', help='Number of events per process chunk')
    parser.add_argument('--max', type=int, default=None, metavar='N', help='Max number of chunks to run in total')

    args = parser.parse_args()
    if args.output == parser.get_default('output'):
        args.output = f'hists_{args.workflow}_{(args.samplejson).rstrip(".json")}.coffea'


    # load dataset
    with open(args.samplejson) as f:
        sample_dict = json.load(f)

    for key in sample_dict.keys():
        sample_dict[key] = sample_dict[key][:args.limit]

    # For debugging
    if args.only is not None:
        if args.only in sample_dict.keys():  # is dataset
            sample_dict = dict([(args.only, sample_dict[args.only])])
        if "*" in args.only: # wildcard for datasets
            _new_dict = {}
            print("Will only proces the following datasets:")
            for k, v in sample_dict.items():
                if k.lstrip("/").startswith(args.only.rstrip("*")):
                    print("    ", k)
                    _new_dict[k] = v
            sample_dict = _new_dict
        else:  # is file
            for key in sample_dict.keys():
                if args.only in sample_dict[key]:
                    sample_dict = dict([(key, [args.only])])


    # Scan if files can be opened
    if args.validate:
        start = time.time()
        from p_tqdm import p_map
        all_invalid = []
        for sample in sample_dict.keys():
            _rmap = p_map(validate, sample_dict[sample], num_cpus=args.workers,
                      desc=f'Validating {sample[:20]}...')
            _results = list(_rmap)
            counts = np.sum([r for r in _results if np.isreal(r)])
            all_invalid += [r for r in _results if type(r) == str]
            print("Events:", np.sum(counts))
        print("Bad files:")
        for fi in all_invalid:
            print(f"  {fi}")
        end = time.time()
        print("TIME:", time.strftime("%H:%M:%S", time.gmtime(end-start)))
        if input("Remove bad files? (y/n)") == "y":
            print("Removing:")
            for fi in all_invalid:
                print(f"Removing: {fi}")
                os.system(f'rm {fi}')
        sys.exit(0)

    # load workflow
    if args.workflow == "ttcom":
        from workflows.ttbar_validation import NanoProcessor
        processor_instance = NanoProcessor()
    # elif args.workflow == "fattag":
    #     from workflows.fatjet_tagger import NanoProcessor
    #     processor_instance = NanoProcessor()
    else:
        raise NotImplemented

    if args.executor not in ['futures', 'iterative', 'dask/lpc']:
        # dask/parsl needs to export x509 to read over xrootd
        if args.voms is not None:
            _x509_path = args.voms
        else:
            _x509_localpath = [l for l in os.popen('voms-proxy-info').read().split("\n") if l.startswith('path')][0].split(":")[-1].strip()
            _x509_path = os.environ['HOME'] + f'/.{_x509_localpath.split("/")[-1]}'
            os.system(f'cp {_x509_localpath} {_x509_path}')

        env_extra = [
            'export XRD_RUNFORKHANDLER=1',
            f'export X509_USER_PROXY={_x509_path}',
            f'export X509_CERT_DIR={os.environ["X509_CERT_DIR"]}',
            f"export PYTHONPATH=$PYTHONPATH:{os.getcwd()}",
        ]
        condor_extra = [
            f'source {os.environ["HOME"]}/.bashrc',
        ]

    #########
    # Execute
    if args.executor in ['futures', 'iterative']:
        if args.executor == 'iterative':
            _exec = processor.iterative_executor
        else:
            _exec = processor.futures_executor
        output = processor.run_uproot_job(sample_dict,
                                          treename='Events',
                                          processor_instance=processor_instance,
                                          executor=_exec,
                                          executor_args={
                                              'skipbadfiles': args.skipbadfiles,
                                              'schema': processor.NanoAODSchema,
                                              'workers': args.workers
                                          },
                                          chunksize=args.chunk,
                                          maxchunks=args.max)
    elif 'parsl' in args.executor:
        import parsl
        from parsl.providers import LocalProvider, CondorProvider, SlurmProvider
        from parsl.channels import LocalChannel
        from parsl.config import Config
        from parsl.executors import HighThroughputExecutor
        from parsl.launchers import SrunLauncher
        from parsl.addresses import address_by_hostname, address_by_query

        if 'slurm' in args.executor:
            htex_config = Config(
                executors=[
                    HighThroughputExecutor(
                        label="coffea_parsl_slurm",
                        address=address_by_hostname(),
                        prefetch_capacity=0,
                        provider=SlurmProvider(
                            channel=LocalChannel(script_dir='logs_parsl'),
                            launcher=SrunLauncher(),
                            max_blocks=(args.scaleout) + 10,
                            init_blocks=args.scaleout,
                            partition='all',
                            worker_init="\n".join(env_extra),
                            walltime='00:120:00'
                        ),
                    )
                ],
                retries=20,
            )
        elif 'condor' in args.executor:
            htex_config = Config(
                executors=[
                    HighThroughputExecutor(
                        label='coffea_parsl_condor',
                        address=address_by_query(),
                        # max_workers=1,
                        provider=CondorProvider(
                            nodes_per_block=1,
                            init_blocks=1,
                            max_blocks=1,
                            worker_init="\n".join(env_extra + condor_extra),
                            walltime="00:20:00",
                        ),
                    )
                ]
            )
        else:
            raise NotImplementedError

        dfk = parsl.load(htex_config)

        output = processor.run_uproot_job(sample_dict,
                                          treename='Events',
                                          processor_instance=processor_instance,
                                          executor=processor.parsl_executor,
                                          executor_args={
                                              'skipbadfiles': True,
                                              'schema': processor.NanoAODSchema,
                                              'config': None,
                                          },
                                          chunksize=args.chunk,
                                          maxchunks=args.max)

    elif 'dask' in args.executor:
        from dask_jobqueue import SLURMCluster, HTCondorCluster
        from distributed import Client
        from dask.distributed import performance_report

        if 'lpc' in args.executor:
            env_extra = [
                f"export PYTHONPATH=$PYTHONPATH:{os.getcwd()}",
            ] 
            condor_extra = []
            from lpcjobqueue import LPCCondorCluster
            cluster = LPCCondorCluster(
                transfer_input_files='/srv/workflows/',
                ship_env=True,
                env_extra = env_extra,
            )
        elif 'slurm' in args.executor:
            cluster = SLURMCluster(
                queue='all',
                cores=args.workers,
                processes=args.workers,
                memory="200 GB",
                retries=10,
                walltime='00:30:00',
                env_extra=env_extra,
            )
        elif 'condor' in args.executor:
            cluster = HTCondorCluster(
<<<<<<< HEAD
                cores=args.workers,
                memory='2GB',
                disk='2GB',
                env_extra=env_extra,
=======
                 cores=args.workers, 
                 memory='4GB', 
                 disk='4GB', 
                 env_extra=env_extra,
>>>>>>> 9696a404
            )
        cluster.adapt(maximum=args.scaleout)

        client = Client(cluster)
        with performance_report(filename="dask-report.html"):
            output = processor.run_uproot_job(sample_dict,
                                              treename='Events',
                                              processor_instance=processor_instance,
                                              executor=processor.dask_executor,
                                              executor_args={
                                                  'client': client,
                                                  'skipbadfiles': args.skipbadfiles,
                                                  'schema': processor.NanoAODSchema,
                                              },
                                              chunksize=args.chunk,
                                              maxchunks=args.max)

    save(output, args.output)

    print(output)
    print(f"Saving output to {args.output}")<|MERGE_RESOLUTION|>--- conflicted
+++ resolved
@@ -6,10 +6,8 @@
 
 import numpy as np
 
-<<<<<<< HEAD
-=======
+
 #import uproot4 as uproot
->>>>>>> 9696a404
 import uproot
 from coffea import hist
 from coffea.nanoevents import NanoEventsFactory
@@ -258,17 +256,10 @@
             )
         elif 'condor' in args.executor:
             cluster = HTCondorCluster(
-<<<<<<< HEAD
-                cores=args.workers,
-                memory='2GB',
-                disk='2GB',
-                env_extra=env_extra,
-=======
                  cores=args.workers, 
                  memory='4GB', 
                  disk='4GB', 
                  env_extra=env_extra,
->>>>>>> 9696a404
             )
         cluster.adapt(maximum=args.scaleout)
 
